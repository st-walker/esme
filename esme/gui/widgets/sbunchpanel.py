--- conflicted
+++ resolved
@@ -31,15 +31,9 @@
         self.ui = Ui_special_bunch_panel()
         self.ui.setupUi(self)
 
-<<<<<<< HEAD
         self.ibfb_warning_dialogue = IBFBWarningDialogue(self.dbunch_manager.sbunches, parent=self)
-        self.ibfb_warning_dialogue.fire_signal.connect(self.dbunch_manager.sbunches.start_diagnostic_bunch)
+        self.ibfb_warning_dialogue.fire_signal.connect(self.unsafe_diagnostic_bunch_start)
         self.ibfb_warning_dialogue.disable_ibfb_aff_signal.connect(lambda: self.dbunch_manager.sbunches.set_ibfb_state(on=False))
-=======
-        self.ifbb_warning_dialogue = IBFBWarningDialogue(self.dbunch_manager.sbunches, parent=self)
-        self.ifbb_warning_dialogue.fire_signal.connect(self.unsafe_diagnostic_bunch_start)
-        self.ifbb_warning_dialogue.disable_ibfb_aff_signal.connect()
->>>>>>> 808a7ffd
 
         self.connect_buttons()
 
@@ -69,11 +63,10 @@
         self.ui.use_tds_checkbox.setChecked(self.dbunch_manager.sbunches.get_use_tds())
         self.ui.use_fast_kickers_checkbox.setChecked(self.dbunch_manager.sbunches.would_use_kickers())
 
-<<<<<<< HEAD
     def _update_beam_region_and_bunch_ui(self) -> None:
         self.ui.beamregion_spinbox.setValue(self.dbunch_manager.sbunches.get_beam_region() + 1)
         self.ui.bunch_spinbox.setValue(self.dbunch_manager.sbunches.get_bunch_number())
-=======
+
     def get_ibfb_checkstate(self) -> Qt.CheckState:
         xon = self.dbunch_manager.sbunches.ibfb_x_lff_is_on()
         yon = self.dbunch_manager.sbunches.ibfb_y_lff_is_on()
@@ -88,7 +81,6 @@
         if self.dbunch_manager.sbunches.would_use_kickers():
             return True
         return False
->>>>>>> 808a7ffd
 
     def set_bunch_control_enabled(self, enabled: bool) -> None:
         """Enable or disable UI elements based for modification,
@@ -125,21 +117,15 @@
     def safe_diagnostic_bunch_start(self) -> None:
         """The diagnostic bunch should not be fired whilst the IBFB LFF is activated, otherwise the IBFB will
         try and counter the impact """
-<<<<<<< HEAD
         if self.sbunches.is_either_ibfb_on():
             self.ibfb_warning_dialogue.show()
         self.dbunch_manager.sbunches.start_diagnostic_bunch()
 
+    def unsafe_diagnostic_bunch_start():
+        self.dbunch_manager.sbunches.start_diagnostic_bunch()
+
     def stop_diagnostic_bunch(self) -> None:
         self.dbunch_manager.sbunches.stop_diagnostic_bunch()
-=======
-        if self.dbunch_manager.sbunches.is_either_ibfb_on():
-            self.ifbb_warning_dialogue.show()
-        self.dbunch_manager.sbunches.start_diagnostic_bunch()
-
-    def unsafe_diagnostic_bunch_start(self) -> None:
-        self.dbunch_manager.sbunches.start_diagnostic_bunch()
->>>>>>> 808a7ffd
 
     def toggle_kickers(self, state: Qt.CheckState) -> None:
         # Qt.Unchecked == 0
