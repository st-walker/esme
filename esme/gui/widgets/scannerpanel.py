--- conflicted
+++ resolved
@@ -76,14 +76,8 @@
         self.ui = Ui_scanner_form()
         self.ui.setupUi(self)
 
-<<<<<<< HEAD
-        self.i1machine, self.b2machine = get_machine_manager_factory()
-        self.machine = self.i1machine # Set initial machine choice to be for I1 diagnostics
-
-=======
         self.i1machine, self.b2machine = get_machine_manager_factory().make_i1_b2_managers()
         self.machine = self.i1machine # Set initial machine choice to be for I1 diagnostics
->>>>>>> e6e49860
 
         ui_defaults = load_scanner_panel_ui_defaults()
         self.initial_read(ui_defaults["ScannerControl"])
