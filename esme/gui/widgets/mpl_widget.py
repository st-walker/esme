<<<<<<< HEAD

import matplotlib

matplotlib.use('Qt5Agg')

from matplotlib.backends.backend_qt5agg import FigureCanvasQTAgg
import matplotlib.pyplot as plt

=======
from matplotlib.backends.backend_qt5agg import FigureCanvasQTAgg as FigureCanvas
from matplotlib.backends.backend_qt5agg import NavigationToolbar2QT as NavigationToolbar
from matplotlib.figure import Figure
from PyQt5.QtWidgets import QVBoxLayout, QWidget


class MPLCanvas(QWidget):
    def __init__(self, parent=None, width=5, height=12, dpi=100):
        super(MPLCanvas, self).__init__(parent)
>>>>>>> 40e537c6

        self.fig = Figure(figsize=(width, height), dpi=dpi)
        self.canvas = FigureCanvas(self.fig)
        self.toolbar = NavigationToolbar(self.canvas, self)

<<<<<<< HEAD
class MatplotlibCanvas(FigureCanvasQTAgg):
    def __init__(self, parent=None, width=5, height=4, dpi=200, **spkwargs):

        self.fig, self.axes = plt.subplots(figsize=(width, height), dpi=dpi, **spkwargs)
        # self.axes = fig.add_subplot(111)
        super(MatplotlibCanvas, self).__init__(self.fig)
=======
        layout = QVBoxLayout()
        layout.addWidget(self.canvas)
        layout.addWidget(self.toolbar)
        self.setLayout(layout)
>>>>>>> 40e537c6
<|MERGE_RESOLUTION|>--- conflicted
+++ resolved
@@ -1,13 +1,3 @@
-<<<<<<< HEAD
-
-import matplotlib
-
-matplotlib.use('Qt5Agg')
-
-from matplotlib.backends.backend_qt5agg import FigureCanvasQTAgg
-import matplotlib.pyplot as plt
-
-=======
 from matplotlib.backends.backend_qt5agg import FigureCanvasQTAgg as FigureCanvas
 from matplotlib.backends.backend_qt5agg import NavigationToolbar2QT as NavigationToolbar
 from matplotlib.figure import Figure
@@ -17,22 +7,12 @@
 class MPLCanvas(QWidget):
     def __init__(self, parent=None, width=5, height=12, dpi=100):
         super(MPLCanvas, self).__init__(parent)
->>>>>>> 40e537c6
 
         self.fig = Figure(figsize=(width, height), dpi=dpi)
         self.canvas = FigureCanvas(self.fig)
         self.toolbar = NavigationToolbar(self.canvas, self)
 
-<<<<<<< HEAD
-class MatplotlibCanvas(FigureCanvasQTAgg):
-    def __init__(self, parent=None, width=5, height=4, dpi=200, **spkwargs):
-
-        self.fig, self.axes = plt.subplots(figsize=(width, height), dpi=dpi, **spkwargs)
-        # self.axes = fig.add_subplot(111)
-        super(MatplotlibCanvas, self).__init__(self.fig)
-=======
         layout = QVBoxLayout()
         layout.addWidget(self.canvas)
         layout.addWidget(self.toolbar)
-        self.setLayout(layout)
->>>>>>> 40e537c6
+        self.setLayout(layout)