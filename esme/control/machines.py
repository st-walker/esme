from typing import Any

from .kickers import FastKickerController
from .dint import DOOCSInterface
from .screens import Screen
from .tds import TransverseDeflector
from .sbunches import SpecialBunchesControl
from .scanner import Scanner
from .optics import MachineLinearOptics
from .exceptions import EuXFELUserError
from esme.core import DiagnosticRegion
from esme.control.snapshot import SnapshotRequest, Snapshotter


# class StreakingPlaneCalibrationMixin:
#     def get_streaking_com_slope(self, screen_name):
#         voltage = self.deflector.get_voltage_rb()
#         r12 = self.machine.optics.r12_streaking_from_tds_to_point(self.name)
#         energy_mev = self.machine.optics.get_beam_energy() # MeV is fine here.
#         com_slope = get_tds_com_slope(r12, energy_mev, voltage)
#         scale_factor = 1 / com_slope
#         return 
    
class MachineManager:
    pass

class HighResolutionEnergySpreadMachine(MachineManager):
    """set of high level interfaces to the EuXFEL for measuring the
    slice energy spread with high resolution.

    """
    def __init__(self,
                 *,
                 scanner: Scanner,
                 screen: Screen,
                 deflector: TransverseDeflector,
                 sbunches: SpecialBunchesControl,
                 optics:MachineLinearOptics,
                 di=None) -> None:
        self.di = di if di else DOOCSInterface()
        self.scanner = scanner
        self.screen = screen
        self.deflector = deflector
        self.sbunches = sbunches
        self.optics = optics

    def beam_off(self):
        self.di.set_value("XFEL.UTIL/BUNCH_PATTERN/CONTROL/BEAM_ALLOWED", 0)

    def beam_on(self):
        self.di.set_value("XFEL.UTIL/BUNCH_PATTERN/CONTROL/BEAM_ALLOWED", 1)

    def is_beam_on(self):
        return bool(self.di.get_value("XFEL.UTIL/BUNCH_PATTERN/CONTROL/BEAM_ALLOWED"))
        

# What is the point in this class besides bringing other bits together?  Does this really need sbunches etc?
class LPSMachine(MachineManager):
    def __init__(self, region: DiagnosticRegion,
                 kickerop: FastKickerController,
                 screens: dict[str, Screen],
                 tds: TransverseDeflector,
                 optics: MachineLinearOptics,
                 sbunches,
                 di=None) -> None:
        di = di or DOOCSInterface()
        self.region = region
        self.kickerop = kickerop
        self.screens = screens
        self.deflector = tds
        self.optics = optics
        self.sbunches = sbunches
        
# Interface with the EuXFEL limited to what is necessary for the
# effective operation of the special bunch midlayer.
class DiagnosticBunchesManager(MachineManager):
    """Minimal collection of instances for interacting with the Special Bunch Midlayer effectively.
    The functionality is basically: Interact with the SBM and also set the kickers for a given screen
    by name and set the SBM to activate the kickers for said screen.
    """
    def __init__(self, *, screens: dict[str, Screen], kickerop: FastKickerController, sbunches: SpecialBunchesControl, di=None):
        di = di or DOOCSInterface()        
        self.screens = screens
        self.kickerop = kickerop
        self.sbunches = sbunches
        
    def set_kickers_for_screen(self, screen_name: str) -> None:
        """For the given screen, set the kicker timings, voltages, etc. 
        so that when the kickers are fired, they will kick the diagnostic bunch
        onto the named screen (screen_name)."""
        # Get the screen instance by name
        screen = self.screens[screen_name]
        # Try and set the kickers for the screen.  If it's a dump screen,
        # there will be no kickers for it, so we just do nothing and return.
        try:
            # We get the kicker setpoints for the screen.
            kicker_setpoints = screen.get_fast_kicker_setpoints()
        except EuXFELUserError: # Then there is no kicker info (e.g. dump screen)
            return
        # Loop over the setpoints corresponding to the screen and write their settings to the machine.
        for setpoint in kicker_setpoints:
            self.kickerop.apply_fast_kicker_setpoint(setpoint)
<<<<<<< HEAD

        # Set the kicker number based on the screen name.  We assume all the setpoints have the same kicker numbers,
        # Otherwise something is very, very wrong in how the DOOCS server is configured (beyond the responsibility of
        # this code).  So we only use the last setpoint from the above loop to set the kicker_number here.
        kmmap = self.sbunches.get_kicker_name_to_kicker_number_map()
        self.sbunches.kicker_number = kmmap[setpoint.name]
        
        
=======

        # Set the kicker number based on the screen name.  We assume all the setpoints have the same kicker numbers,
        # Otherwise something is very, very wrong in how the DOOCS server is configured (beyond the responsibility of
        # this code).  So we only use the last setpoint from the above loop to set the kicker_number here.
        kmmap = self.sbunches.get_kicker_name_to_kicker_number_map()
        self.sbunches.kicker_number = kmmap[setpoint.name]


class MachineReadManager:
    def __init__(self, *, screens: list[Screen], optics: MachineLinearOptics, request: SnapshotRequest):
        self.screens = screens
        self.optics = optics
        self.snapshotter = Snapshotter(request)

    def full_read(self) -> dict[str, Any]:
        full_optics_read = self.optics.full_read()
        rest_read = self.snapshotter.snapshot(resolve_wildcards=True)
        rest_read |= full_optics_read
        return rest_read
>>>>>>> e6e49860
<|MERGE_RESOLUTION|>--- conflicted
+++ resolved
@@ -100,16 +100,6 @@
         # Loop over the setpoints corresponding to the screen and write their settings to the machine.
         for setpoint in kicker_setpoints:
             self.kickerop.apply_fast_kicker_setpoint(setpoint)
-<<<<<<< HEAD
-
-        # Set the kicker number based on the screen name.  We assume all the setpoints have the same kicker numbers,
-        # Otherwise something is very, very wrong in how the DOOCS server is configured (beyond the responsibility of
-        # this code).  So we only use the last setpoint from the above loop to set the kicker_number here.
-        kmmap = self.sbunches.get_kicker_name_to_kicker_number_map()
-        self.sbunches.kicker_number = kmmap[setpoint.name]
-        
-        
-=======
 
         # Set the kicker number based on the screen name.  We assume all the setpoints have the same kicker numbers,
         # Otherwise something is very, very wrong in how the DOOCS server is configured (beyond the responsibility of
@@ -128,5 +118,4 @@
         full_optics_read = self.optics.full_read()
         rest_read = self.snapshotter.snapshot(resolve_wildcards=True)
         rest_read |= full_optics_read
-        return rest_read
->>>>>>> e6e49860
+        return rest_read